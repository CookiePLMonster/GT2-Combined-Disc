#!/usr/bin/python3
from gttools import ovl, PSEXE
from array import array
import argparse
import binascii
import gzip
import io
import os
import re
import shutil
import struct
import subprocess
import sys
import tempfile
import xml.etree.ElementTree as ET

DEFAULT_OUTPUT_NAME = 'GT2Combined.bin'

parser = argparse.ArgumentParser(description='Gran Turismo 2 Combined Disc install script. Running the script without any arguments will start Interactive Mode.')
parser.add_argument('-a', '--arcade-disc', type=str, dest='arcade_path', help='path to the Arcade Mode disc')
parser.add_argument('-s', '--simulation-disc', type=str, dest='sim_path', help='path to the Simulation Mode disc')
parser.add_argument('-o', '--output', type=str, dest='output_file', default=DEFAULT_OUTPUT_NAME, help='name of the output file (default: %(default)s)')
parser.add_argument('-f', '--no-fmvs', dest='no_fmvs', action='store_true', help='Do not include movies in the combined disc. This leaves out the intro movie, credits and track previews in Arcade Mode, but allows the disc to be burned on a CD.')
parser.add_argument('-e', '--ignore-errors', dest='ignore_errors', action='store_true', help='ignore non-critical errors encountered during setup. Critical errors are never ignored')
parser.add_argument('-t', '--text-only', dest='text_only', action='store_true', help='Do not use native filepicker windows.')

cur_python_version, required_python_version = sys.version_info[:3], (3, 10, 0)
if not cur_python_version >= required_python_version:
    sys.exit(f"Your Python version {'.'.join(str(i) for i in cur_python_version)} is too old. Please update to Python {'.'.join(str(i) for i in required_python_version)} or newer.")

args = parser.parse_args()
interactive_mode = len(tuple(a for a in sys.argv if a not in ("-t", "--text-only"))) == 1
gui_mode = not args.text_only
if gui_mode:
    try:
        import tkinter as tk
        from tkinter import filedialog
    except ImportError:
        gui_mode = False

if interactive_mode:
    print(
"""
Gran Turismo 2 Combined Disc install script.
Running the script in Interactive Mode.

After paths to Arcade and Simulation discs are given, this script will unpack both discs and the VOL file from the Simulation Disc, then patch code and asset.
The setup process may take some time, so please be patient and don't close this window even if the process seems stuck.
""")
if gui_mode:
    print("About to open dialogs file paths (re-run script with -t to run without dialogs).")
<<<<<<< HEAD
    if os.name == 'nt':
        os.system("pause")
    else:
        os.system('read -s -n 1 -p "Press any key to continue ..."')
    try:
        root = tk.Tk()  # init Tk to make filedialog work
        root.withdraw()  # withdraw because root window not needed
    except Exception as e:
        gui_mode = False
        print(f"Forcing text-only mode because of problem initializing Tkinter GUI: {e.__repr__()}", file=sys.stderr)
=======
    input("Press Enter to continue ..."')
    root = tk.Tk()  # init Tk to make filedialog work
    root.withdraw()  # withdraw because root window not needed
>>>>>>> 4d5b3900

def eprint(*args, **kwargs):
    print(*args, file=sys.stderr, **kwargs)

def getResourcePath(path):
    return os.path.join(os.path.dirname(os.path.realpath(__file__)), path)

def main():
    # Utils
    class SetupStepFailedError(ValueError):
        pass

    def getOutputPath(prompt, default):
        prompt_cli = prompt + f' ({default=}): '
        while True:
            if gui_mode:
                filename = filedialog.asksaveasfilename(confirmoverwrite=False, initialfile=default, title=prompt, defaultextension=".bin", filetypes=(("BIN file", ""), ))
            else:
                filename = getResourcePath(input(prompt_cli) or default)
            if not filename:
                sys.exit('Setup aborted by user.')
            elif os.path.isfile(filename):
                print(f'{filename!r} already exists!')
            else:
                try:
                    open(filename, 'w+').close()
                    os.unlink(filename)
                    return filename
                except OSError:
                    print(f'{filename!r} is not writable!')

    def getInputPath(prompt):
        if gui_mode:
            while True:
                filename = filedialog.askopenfilename(title=prompt)
                if not filename:
                    sys.exit('Setup aborted by user.')
                if os.path.isfile(filename):
                    return filename
                print(f'{filename!r} is not a valid file!')
        else:
            import shlex
            while True:
                path = ''
                while len(path) == 0:
                    path = input(prompt + ' ')
                display_path = shlex.split(path)[0]
                result = getResourcePath(display_path)
                if os.path.isfile(result):
                    return result
                print(f'{display_path!r} is not a valid file!')

    def getYesNoAnswer(prompt, default=None):
        # Copied from distutils.util since it's deprecated in 3.10 and will be removed in 3.12
        def strtobool(val):
            """Convert a string representation of truth to True or False.
            True values are 'y', 'yes', 't', 'true', 'on', and '1'; false values
            are 'n', 'no', 'f', 'false', 'off', and '0'.  Raises ValueError if
            'val' is anything else.
            """
            val = val.lower()
            if val in ('y', 'yes', 't', 'true', 'on', '1'):
                return True
            elif val in ('n', 'no', 'f', 'false', 'off', '0'):
                return False
            else:
                raise ValueError(f"invalid truth value {val!r}")

        try:
            default_return = strtobool(default)
            default_str = ' [Y/n]: ' if default_return else ' [y/N]: '
        except ValueError:
            default_return = None
            default_str = ' [y/n]: '

        while True:
            user_input = input(prompt + default_str)
            try:
                return strtobool(user_input)
            except ValueError:
                if default_return is None:
                    print('Please use y/n or yes/no')
                else:
                    return default_return

    def optionalStepFailed(text):
        eprint(text)
        if interactive_mode:
            if not getYesNoAnswer('Continue anyway?'):
                sys.exit('Setup aborted by user.')
        else:
            if not args.ignore_errors:
                sys.exit('Setup aborted due to an error.')

    # GZIP stuff

    # This is very nasty, but there seems to be no other clean way to get the size
    # of an embedded gzip file, short of reimplementing the entire gzip module
    # So let's bruteforce its unpack by increasing size...
    def gzipDecompressBruteforce(data):
        size = 10
        while True:
            try:
                data_slice = data[:size]
                try:
                    d = gzip.decompress(data_slice)
                except EOFError:
                    # Grow the slice and retry
                    size += 1
                    continue
            except (LookupError, gzip.BadGzipFile):
                # No valid gzip?
                return None

            # data_slice is a valid gzip file, get the size and try to extract the filename if it exists!
            filename = None
            flags, = struct.unpack_from('<B', data_slice, 3)
            if flags & 8: # FNAME
                name_offset = 10
                if flags & 4: # FEXTRA
                    extra_size, = struct.unpack_from("<H", data_slice, name_offset)
                    name_offset += extra_size + 2
                filename = data[name_offset:].split(b'\x00', 1)[0].decode('latin-1')
            return d, size, filename

    def gzipCompressWithFilename(data, filename):
        buf = io.BytesIO()
        with gzip.GzipFile(fileobj=buf, mode='wb', filename=filename) as f:
            f.write(data)
        return buf.getvalue()

    # Patching stuff
    def getPattern(exe, pattern, offset=0):
        for match in re.finditer(pattern, exe.map):
            return exe.vaddr(match.start()) + offset
        return None

    def alignByteArray(buf, offset, alignment):
        mask = -alignment & 0xffffffff
        aligned_offset = (offset + (alignment - 1)) & mask
        buf.extend(b'\x00' * (aligned_offset - offset))
        return aligned_offset

    # Set up paths
    MKPSXISO_PATH = getResourcePath('tools/mkpsxiso')
    GTVOLTOOL_PATH = getResourcePath('tools/GTVolTool')
    VOL_REPLACEMENTS_PATH = getResourcePath('vol_replacements')
    MENU_ENTRIES_PATH = getResourcePath('menu_entries')

    XML_NAME = 'files.xml'
    DISC_MODIFIED_TIMESTAMP = "2022022600000000+0"

    if interactive_mode:
        arcade_path = getInputPath('Enter the path to GT2 Arcade Disc (.bin file):')
        sim_path = getInputPath('Enter the path to GT2 Simulation Disc (.bin file):')
        output_file = getOutputPath("Enter the location to save the output file", DEFAULT_OUTPUT_NAME)
        no_fmvs = not getYesNoAnswer('Include FMVs in the combined disc? If selected, the combined disc will have the intro movie, '
                'credits and track previews in Arcade Mode, but it will be too big to burn on a CD. Select No if you want to use the combined disc on a console, Yes otherwise.', default='yes')
    else:
        arcade_path = args.arcade_path
        sim_path = args.sim_path
        no_fmvs = args.no_fmvs
        output_file = args.output_file

    with tempfile.TemporaryDirectory(prefix='gt2combined-', ignore_cleanup_errors=True) as temp_dir:

        # Installation steps
        def stepUnpackDiscs():
            dumpsxiso_exe_path = os.path.join(MKPSXISO_PATH, 'dumpsxiso')
            try:
                print('Unpacking the Arcade Mode disc...')
                arcade_dest = os.path.join(temp_dir, 'disc1')
                subprocess.run([dumpsxiso_exe_path, arcade_path, '-x', arcade_dest, '-s', os.path.join(arcade_dest, XML_NAME)], check=True)

                print('Unpacking the Simulation Mode disc...')
                sim_dest = os.path.join(temp_dir, 'disc2')
                subprocess.run([dumpsxiso_exe_path, sim_path, '-x', sim_dest, '-s', os.path.join(sim_dest, XML_NAME)], check=True)

            except subprocess.CalledProcessError as e:
                sys.exit(f'Unpacking discs failed with error {e.returncode}!')

            # Don't trust the user - check for real discs by checking for FAULTY.PSX on sim and STREAM.DAT on arcade
            real_arcade_path = None
            real_sim_path = None

            if os.path.isfile(os.path.join(arcade_dest, 'STREAM.DAT')):
                real_arcade_path = arcade_dest
            else:
                real_sim_path = arcade_dest

            if os.path.isfile(os.path.join(sim_dest, 'STREAM.DAT')):
                real_arcade_path = sim_dest
            else:
                real_sim_path = sim_dest

            if real_arcade_path is None or real_sim_path is None:
                sys.exit('Could not determine the disc types after unpacking! Did you unpack correct Arcade and Simulation discs?')
            if real_arcade_path == real_sim_path:
                sys.exit('Both discs contain STREAM.DAT! Did you unpack correct Arcade and Simulation discs?')
            return real_arcade_path, real_sim_path

        def stepPackDisc(path):
            print('Packing the combined disc...')
            try:
                arguments = [os.path.join(MKPSXISO_PATH, 'mkpsxiso'), os.path.join(path, XML_NAME)]
                if not interactive_mode:
                    arguments.append('-y')
                subprocess.run(arguments)
            except subprocess.CalledProcessError as e:
                sys.exit(f'Packing the disc failed with error {e.returncode}!')

        def stepUnpackVOL(path):
            print('Unpacking GT2.VOL from the Simulation Mode disc...')
            try:
                output_dir = os.path.join(path, 'vol')
                subprocess.run([os.path.join(GTVOLTOOL_PATH, "GTVolTool"), '-e2', os.path.join(path, 'GT2.VOL'), output_dir], check=True)
                return output_dir
            except subprocess.CalledProcessError as e:
                sys.exit(f'Unpacking GT2.VOL failed with error {e.returncode}!')

        def stepPackVOL(path, vol_files):
            print('Packing GT2.VOL...')
            try:
                subprocess.run([os.path.join(GTVOLTOOL_PATH, "GTVolTool"), '-r2', vol_files, os.path.join(path, 'GT2.VOL')])
            except subprocess.CalledProcessError as e:
                sys.exit(f'Packing GT2.VOL failed with error {e.returncode}!')

        def stepUnpackOVL(path):
            print('Unpacking GT2.OVL from the Simulation Mode disc...')

            output_dir = os.path.join(path, 'ovl')
            ovl.unpack(os.path.join(path, 'GT2.OVL'), output_dir)
            return output_dir

        def stepPackOVL(path, ovl_files):
            print('Packing GT2.OVL...')

            files_to_pack = [os.path.join(ovl_files, f'gt2_{(x+1):02}.exe') for x in range(6)]
            ovl.pack(files_to_pack, os.path.join(path, 'GT2.OVL'))

        def stepMergeXMLs(arcade_path, sim_path, output_file):
            print('Modifying the XML file...')

            arcade_xml = os.path.join(arcade_path, XML_NAME)
            sim_xml = os.path.join(sim_path, XML_NAME)
            try:
                arcade_tree = ET.parse(arcade_xml)
                sim_tree = ET.parse(sim_xml)

                arcade_project = arcade_tree.getroot()
                sim_project = sim_tree.getroot()

                sim_project.set('image_name', os.path.splitext(output_file)[0] + '.bin')
                sim_project.set('cue_sheet', os.path.splitext(output_file)[0] + '.cue')

                if not no_fmvs:
                    arcade_data_track = arcade_project.find("./track[@type='data']")
                    sim_data_track = sim_project.find("./track[@type='data']")

                    sim_identifiers = sim_data_track.find('identifiers')
                    sim_identifiers.set('modification_date', DISC_MODIFIED_TIMESTAMP)

                    arcade_streams = arcade_data_track.find("./directory_tree/file[@source='STREAM.DAT']")
                    sim_faulty = sim_data_track.find("./directory_tree/file[@source='FAULTY.PSX']")

                    sim_faulty.text = arcade_streams.text
                    sim_faulty.attrib = arcade_streams.attrib

                    # STREAMS.DAT needs an absolute path
                    sim_faulty.set('source', os.path.join(arcade_path, sim_faulty.get('source')))

                sim_tree.write(sim_xml)
            except ET.ParseError as e:
                sys.exit(f'XML parse failure: {e}.')
            except (AttributeError, TypeError): # If any of the .find calls return None
                sys.exit('XML parse failure.')

        def stepPatchEboot(path):
            # If we don't want FMVs, there is nothing to patch in the main executable
            if no_fmvs:
                return

            print('Patching the boot executable...')
            try:
                # "Support" all regions by reading SYSTEM.CNF
                with open(os.path.join(path, 'SYSTEM.CNF'), 'r') as f:
                    cnf = {}
                    for line in f:
                        key, value = line.split('=', 1)
                        cnf[key.strip()] = value.strip()
                eboot_name = cnf['BOOT'].removeprefix('cdrom:\\').rsplit(';', 1)[0]
                with PSEXE(os.path.join(path, eboot_name), readonly=False) as exe:
                    # Replace li $a0, 1 with 5li $a0, 5 in sub_8005D6E0 to re-enable intro videos
                    if immediate := getPattern(exe, rb'\x00\x00\x00\x00.{4}\x01\x00\x04\x24\x10\x00\xBF\x8F', 8): # Pointer to \x01
                        exe.writeU16(immediate, 5)
                    else: # No matches
                        raise SetupStepFailedError

            except (OSError, LookupError):
                sys.exit('Failed to patch the boot executable!')
            except SetupStepFailedError:
                sys.exit(f'Failed to locate code patterns in {eboot_name}! Your game version may be unsupported.')

        def stepPatchMainMenuOverlay(path):
            print('Patching gt2_02.exe (main menu overlay)...')
            try:
                main_menu_overlay_path = os.path.join(path, 'gt2_02.exe')
                data_to_append = bytearray()
                with PSEXE(main_menu_overlay_path, readonly=False, headless=True, baseAddress=0x80010000) as exe:
                    added_data_vaddr_cursor = exe.vaddr(exe.map.size())

                    if menu_actions_process := getPattern(exe, rb'\x00\x00\x00\x00\x07\x00\x62\x2C', 4):
                        exe.writeU16(menu_actions_process, 8)

                        # Get the jump table ptr
                        menu_actions_jump_table_ptr = exe.readIndirectPtr(menu_actions_process+8, menu_actions_process+12)
                        # Before writing anything, read the original pointers as needed...
                        menu_action0_ptr = exe.readAddress(menu_actions_jump_table_ptr)
                        menu_action_attr_ptr_hi, menu_action_attr_ptr_lo = exe.readU32(menu_action0_ptr+4), exe.readU32(menu_action0_ptr+8)
                        menu_action_jal = exe.readU32(menu_action0_ptr+24)
                        menu_action_j = exe.readU32(menu_action0_ptr+32)

                        # Now assemble the code
                        menu_action7 = bytearray()
                        menu_action7.extend(b'\x02\x00\x04\x24') # li $a0, 2
                        menu_action7.extend(struct.pack('<II', menu_action_attr_ptr_hi, menu_action_attr_ptr_lo)) # la $v0, byte_801EF5F0
                        menu_action7.extend(b'\x01\x00\x03\x24') # li $v1, 1
                        menu_action7.extend(b'\x01\x00\x43\xA0') # sb $v1, 1($v0)
                        menu_action7.extend(struct.pack('<I', menu_action_jal)) # jal sub_8005DA3C
                        menu_action7.extend(b'\x02\x00\x43\xA0') # sb $v1, 2($v0)
                        menu_action7.extend(struct.pack('<I', menu_action_j)) # j def_800114CC
                        menu_action7.extend(b'\x00' * 4) # nop

                        added_data_vaddr_cursor = alignByteArray(data_to_append, added_data_vaddr_cursor, 4)
                        data_to_append.extend(menu_action7)
                        exe.writeAddress(menu_actions_jump_table_ptr + 7*4, added_data_vaddr_cursor)
                        added_data_vaddr_cursor += len(menu_action7)
                    else:
                        raise SetupStepFailedError

                    if menu_actions_ptr := getPattern(exe, rb'.{2}\x02\x3C.{2}\x42\x24\x40\x18\x11\x00\x21\x18\x62\x00'):
                        menu_actions_off = exe.addr(exe.readIndirectPtr(menu_actions_ptr, menu_actions_ptr+4))
                        struct.pack_into('<9h', exe.map, menu_actions_off, -1, 7, 0, 1, 2, 3, 4, 5, -1)
                    else:
                        raise SetupStepFailedError

                    if draw_menu_entries := getPattern(exe, rb'\x21\x20\x00\x02.{2}\x05\x3C.{6}\xA5\x24.{2}\x04\x3C.{2}\x84\x24\x80\x28\x12\x00'):

                        # Relocate 0x20800F
                        unk_menu_defs_off = exe.addr(exe.readIndirectPtr(draw_menu_entries+4, draw_menu_entries+12))
                        unk_menu_defs = exe.map[unk_menu_defs_off:unk_menu_defs_off+4]

                        added_data_vaddr_cursor = alignByteArray(data_to_append, added_data_vaddr_cursor, 4)
                        data_to_append.extend(unk_menu_defs)
                        exe.writeIndirectPtr(draw_menu_entries+4, draw_menu_entries+12, added_data_vaddr_cursor)
                        added_data_vaddr_cursor += len(unk_menu_defs)

                        # Expand and move the textures array
                        main_menu_textures_off = exe.addr(exe.readIndirectPtr(draw_menu_entries+28, draw_menu_entries+32))
                        main_menu_textures_off += 2
                        exe.writeIndirectPtr(draw_menu_entries+28, draw_menu_entries+32, exe.vaddr(main_menu_textures_off))
                        struct.pack_into('<9h', exe.map, main_menu_textures_off, 0, 0, 1, 2, 3, 4, 5, 6, 0)

                        # Expand and move the main menu definitions
                        # We change an array of 7 langs x 6 entries to 6 langs x 7 entries + 7th language gets appended
                        def readMenuDefinitions(file):
                            with open(os.path.join(MENU_ENTRIES_PATH, file + '.bin'), 'rb') as f:
                                return f.read()

                        menu_item_definitions_array_ptr = exe.readIndirectPtr(draw_menu_entries+16, draw_menu_entries+20)
                        menu_item_definitions_buffer_offset = exe.addr(exe.readAddress(menu_item_definitions_array_ptr))

                        # Misc (Data Transfer box) comes directly before menu_item_definitions_buffer
                        exe.map[menu_item_definitions_buffer_offset-12:menu_item_definitions_buffer_offset] = readMenuDefinitions('misc')
                        for lang in ('jp', 'en-us', 'en-uk', 'fr', 'de', 'it'):
                            exe.map[menu_item_definitions_buffer_offset:menu_item_definitions_buffer_offset + (7*12)] = readMenuDefinitions(lang)
                            exe.writeAddress(menu_item_definitions_array_ptr, exe.vaddr(menu_item_definitions_buffer_offset))

                            menu_item_definitions_array_ptr += 4
                            menu_item_definitions_buffer_offset += 7*12

                        added_data_vaddr_cursor = alignByteArray(data_to_append, added_data_vaddr_cursor, 4)
                        data_to_append.extend(readMenuDefinitions('es'))
                        exe.writeAddress(menu_item_definitions_array_ptr, added_data_vaddr_cursor)
                        added_data_vaddr_cursor += 7*12
                    else:
                        raise SetupStepFailedError

                    if num_menu_entries_ptr := getPattern(exe, rb'.{2}\x03\x3C.{2}\x10\x3C.{2}\x10\x26\x21\x20\x00\x02', 4):
                        num_menu_entries = exe.readIndirectPtr(num_menu_entries_ptr, num_menu_entries_ptr+4)
                        exe.writeU16(num_menu_entries, 9)
                    else:
                        raise SetupStepFailedError

                    if num_menu_clamp := getPattern(exe, rb'\x06\x00\x06\x24\xFD\xFF\x02\x24'):
                        exe.writeU16(num_menu_clamp, 7)
                    else:
                        raise SetupStepFailedError

                # If there is any data to append, do so
                if len(data_to_append) > 0:
                    with open(main_menu_overlay_path, 'ab') as f:
                        f.write(data_to_append)

            except (OSError, LookupError):
                sys.exit('Failed to patch gt2_02.exe!')
            except SetupStepFailedError:
                sys.exit('Failed to locate code patterns in gt2_02.exe! Your game version may be unsupported.')

        def stepPatchRaceOverlay(path):
            # If we don't want FMVs, there is nothing to patch in gt2_01.exe
            if no_fmvs:
                return

            print('Patching gt2_01.exe (race overlay)...')
            try:
                main_menu_overlay_path = os.path.join(path, 'gt2_01.exe')
                with PSEXE(main_menu_overlay_path, readonly=False, headless=True, baseAddress=0x80010000) as exe:

                    # Those seem to be related to playing FMVs, but I don't know if it's actually used
                    # Patching it anyway to match Arcade just in case
                    if set_s3_to_5 := getPattern(exe, rb'\x10\x00\xB0\xAF\x01\x00\x13\x24', 4):
                        exe.writeU16(set_s3_to_5, 5)
                    else:
                        raise SetupStepFailedError

                    if compare_against_v0_1 := getPattern(exe, rb'\x00\x00\x00\x00.{2}\x73\x10'):
                        # li v0, 1
                        exe.writeU32(compare_against_v0_1, int.from_bytes(b'\x01\x00\x02\x24', byteorder='little', signed=False))
                        # Change beq $v1, $s3 to beq $v1, $v0
                        exe.writeU16(compare_against_v0_1+6, int.from_bytes(b'\x62\x10', byteorder='little', signed=False))
                    else:
                        raise SetupStepFailedError

                    if set_a0_to_0 := getPattern(exe, rb'\x01\x00\x04\x24\x10\x00\xBF\x8F'):
                        exe.writeU16(set_a0_to_0, 5)
                    else:
                        raise SetupStepFailedError

            except (OSError, LookupError):
                sys.exit('Failed to patch gt2_01.exe!')
            except SetupStepFailedError:
                sys.exit('Failed to locate code patterns in gt2_01.exe! Your game version may be unsupported.')

        def stepReplaceVOLFiles(path):
            print("Replacing VOL files...")
            try:
                hashes = {}
                # Handle absence of the .hashes file gracefully in case the user removed it
                try:
                    with open(os.path.join(VOL_REPLACEMENTS_PATH, 'file.hashes'), 'r') as f:
                        for line in f:
                            value, key = line.split('=', 1)
                            # Path : Hash dictionary
                            hashes[os.path.normcase(key.strip())] = int(value.strip(), 16)
                except OSError:
                    print('Warning: file.hashes has been removed or cannot be read.')

                for root, _, files in os.walk(VOL_REPLACEMENTS_PATH):
                    for file in files:
                        if file == 'file.hashes':
                            continue

                        copy_file = True
                        absolute_src_path = os.path.join(root, file)
                        relative_src_path = os.path.normcase(os.path.relpath(absolute_src_path, VOL_REPLACEMENTS_PATH))

                        absolute_dst_path = os.path.join(path, relative_src_path)
                        expected_hash = hashes.get(relative_src_path)
                        if expected_hash is not None:
                            # If the file is a GZIP file, decompress first as we're interested in CRC32 of the contents, not archive
                            try:
                                with gzip.open(absolute_dst_path, 'rb') as f:
                                    actual_hash = binascii.crc32(f.read()) & 0xFFFFFFFF
                            except gzip.BadGzipFile:
                                # Try uncompressed
                                with open(absolute_dst_path, 'rb') as f:
                                    actual_hash = binascii.crc32(f.read()) & 0xFFFFFFFF

                            copy_file = expected_hash == actual_hash

                        if copy_file:
                            shutil.copy2(absolute_src_path, absolute_dst_path)
                        else:
                            print(f'Warning: {relative_src_path} was not overwritten as it is already modified.')

            except (OSError, SetupStepFailedError, shutil.Error):
                sys.exit('Failed to replace VOL files!')

        def patchTXD(path):
            with open(path, 'rb') as f:
                buf = f.read()

            replacements = [
                # Race strings
                (b'in the ARCADE MODE DISC', 29, b'in ARCADE MODE'),
                (b'on ARCADE MODE DISC', 29, b'in ARCADE MODE'),
                (b'sur le CD du MODE ARCADE', 29, b'dans le MODE ARCADE'),
                (b'auf der ARCADE-MODUS-CD', 29, b'im ARCADE-MODUS'),
                (b'nel DISCO A  MODALIT\xC0 ARCADE', 29, b'nella MODALIT\xC0 ARCADE'),
                (b'en el DISCO DE MODO ARCADE', 29, b'en el MODO ARCADE'),

                # Arcade strings
                (b'Obtain Licences in Disk 2 to Access All Courses', 59, b'Obtain Licenses in Simulation Mode to Access All Courses'),
                (b'Obtain Licences in GT mode to Access All Courses', 59, b'Obtain Licences in GT Mode to Access All Courses'),
                (b'Passer permis du CD 2 pour participer aux \xE9preuves', 59, b'Passer les permis du Mode GT pour d\xE9bloquer les circuits'),
                (b'Erwerben Sie Lizenzen f\x6Er alle Strecken auf CD 2', 59, b'Erwerben Sie Lizenzen f\x6Er alle Strecken im GT-Modus'),
                (b'Ottieni le patenti nel Disco 2 e accedi a tutti i percorsi', 59, b'Ottieni le patenti nella Modalit\xE0 GT e accedi ai percorsi'),
                (b'Obtenga carnes del Disco 2 para correr', 59, b'Obtenga carnes en GT Modo para correr')
            ]
            for replacement in replacements:
                search_pattern = replacement[0].ljust(replacement[1], b'\0')
                replace_pattern = replacement[2].ljust(replacement[1], b'\0')
                if len(search_pattern) > replacement[1] or len(replace_pattern) > replacement[1]:
                    raise SetupStepFailedError

                buf = buf.replace(search_pattern, replace_pattern, 1)

            with open(path, 'wb') as f:
                f.write(buf)

        def stepPatchRaceTXD(path):
            print('Patching data-race.txd...')
            try:
                patchTXD(os.path.join(path, '.text', 'data-race.txd'))
            except (OSError, SetupStepFailedError):
                optionalStepFailed('Patching data-race.txd failed!')

        def stepPatchArcadeTXD(path):
            print('Patching data-arcade.txd inside gt2_03.exe (arcade mode overlay)...')
            try:
                arcade_overlay_path = os.path.join(path, 'gt2_03.exe')
                data_to_append = bytearray()
                with PSEXE(arcade_overlay_path, readonly=False, headless=True, baseAddress=0x80010000) as exe:
                    if data_arcade_gzip_ptr := getPattern(exe, rb'.{2}\x04\x3C.{2}\x84\x24'):
                        vaddr = exe.readIndirectPtr(data_arcade_gzip_ptr, data_arcade_gzip_ptr+4)

                        orig_gzip_location = exe.addr(vaddr)
                        data, orig_gzip_size, orig_gzip_filename = gzipDecompressBruteforce(exe.map[orig_gzip_location:])
                    else: # No matches
                        raise SetupStepFailedError

                    txd_filename = orig_gzip_filename if orig_gzip_filename else 'data-arcade.txd'
                    txd_path = os.path.join(path, txd_filename)
                    with open(txd_path, 'wb') as f:
                        f.write(data)

                    patchTXD(txd_path)

                    with open(txd_path, 'rb') as f:
                        data = f.read()

                    compressed_data = gzipCompressWithFilename(data, txd_filename)
                    # If compressed data is larger than the original, try again with filename stripped
                    if len(compressed_data) > orig_gzip_size:
                        compressed_data = gzip.compress(data)

                    # Wipe the original gzip location before overwriting or appending
                    exe.map[orig_gzip_location:orig_gzip_location+orig_gzip_size] = b'\0' * orig_gzip_size
                    if len(compressed_data) > orig_gzip_size:
                        # Append
                        vaddr = exe.vaddr(exe.map.size())

                        vaddr = alignByteArray(data_to_append, vaddr, 4)
                        exe.writeIndirectPtr(data_arcade_gzip_ptr, data_arcade_gzip_ptr+4, vaddr)
                        data_to_append.extend(compressed_data)
                    else:
                        # Replace
                        exe.map[orig_gzip_location:orig_gzip_location+len(compressed_data)] = compressed_data

                # If there is any data to append, do so
                if len(data_to_append) > 0:
                    with open(arcade_overlay_path, 'ab') as f:
                        f.write(data_to_append)

            except (OSError, LookupError):
                optionalStepFailed('Patching data-arcade.txd inside gt2_03.exe failed!')
            except SetupStepFailedError:
                optionalStepFailed('Failed to locate code patterns in gt2_03.exe! Your game version may be unsupported.')

        # Those all call sys.exit on failure
        arcade_files, sim_files = stepUnpackDiscs()

        vol_files = stepUnpackVOL(sim_files)
        ovl_files = stepUnpackOVL(sim_files)

        stepMergeXMLs(arcade_files, sim_files, output_file)

        stepPatchEboot(sim_files)
        stepPatchMainMenuOverlay(ovl_files)
        stepPatchRaceOverlay(ovl_files)
        stepReplaceVOLFiles(vol_files)

        stepPatchRaceTXD(vol_files) # Optional step
        stepPatchArcadeTXD(ovl_files) # Optional step

        stepPackOVL(sim_files, ovl_files)
        stepPackVOL(sim_files, vol_files)
        stepPackDisc(sim_files)

    print('Setup completed successfully!')

try:
    main()
except Exception as e:
    eprint(f'{type(e).__name__}: {e}')
except SystemExit as e:
    eprint(f'Error: {e}')

if interactive_mode:
    input('\nPress any key to exit...')<|MERGE_RESOLUTION|>--- conflicted
+++ resolved
@@ -49,22 +49,13 @@
 """)
 if gui_mode:
     print("About to open dialogs file paths (re-run script with -t to run without dialogs).")
-<<<<<<< HEAD
-    if os.name == 'nt':
-        os.system("pause")
-    else:
-        os.system('read -s -n 1 -p "Press any key to continue ..."')
+    input("Press Enter to continue ...")
     try:
         root = tk.Tk()  # init Tk to make filedialog work
         root.withdraw()  # withdraw because root window not needed
     except Exception as e:
         gui_mode = False
         print(f"Forcing text-only mode because of problem initializing Tkinter GUI: {e.__repr__()}", file=sys.stderr)
-=======
-    input("Press Enter to continue ..."')
-    root = tk.Tk()  # init Tk to make filedialog work
-    root.withdraw()  # withdraw because root window not needed
->>>>>>> 4d5b3900
 
 def eprint(*args, **kwargs):
     print(*args, file=sys.stderr, **kwargs)
